--- conflicted
+++ resolved
@@ -73,24 +73,6 @@
 
 }
 
-<<<<<<< HEAD
-// SetAllOptionValues sets the values obtained from OPTIONS
-func (r *Request) SetAllOptionValues(optHeader http.Header) {
-	for hdr, vals := range optHeader {
-		if _, exists := optionValues[hdr]; exists {
-			for _, val := range vals {
-				if hdr == PreviewHeader {
-					pb, _ := strconv.Atoi(val)
-					r.SetPreview(pb)
-					break
-				}
-				r.Header.Add(hdr, val)
-			}
-		}
-
-	}
-
-=======
 // SetDefaultRequestHeaders assigns some of the headers with its default value if they are not set already
 func (r *Request) SetDefaultRequestHeaders() {
 	if _, exists := r.Header["Allow"]; !exists {
@@ -100,13 +82,14 @@
 		hostName, _ := os.Hostname()
 		r.Header.Add("Host", hostName)
 	}
->>>>>>> 16a34ef9
 }
 
 // DumpRequest returns the given request in its ICAP/1.x wire
 // representation.
 func DumpRequest(req *Request) ([]byte, error) {
 
+	// Making the ICAP message block
+
 	reqStr := fmt.Sprintf("%s %s %s\n", req.Method, req.URL.RequestURI(), ICAPVersion)
 
 	for headerName, vals := range req.Header {
@@ -115,12 +98,14 @@
 		}
 	}
 
-	reqStr += "Encapsulated: %s\n"
+	reqStr += "Encapsulated: %s\n" // will populate the Encapsulated header value after making the http Request & Response messages
 	reqStr += LF
+
+	// Making the HTTP Request message block
 
 	httpReqStr := ""
 	if req.HTTPRequest != nil {
-		httpReq, err := addHexaRequestBodyByteNotations(*req.HTTPRequest)
+		httpReq, err := addHexaRequestBodyByteNotations(*req.HTTPRequest) // getting a copy of the request as don't want to tamper with the original resource
 		if err != nil {
 			return nil, err
 		}
@@ -131,6 +116,8 @@
 		}
 		httpReqStr += string(b)
 	}
+
+	// Making the HTTP Response message block
 
 	httpRespStr := ""
 	if req.HTTPResponse != nil {
@@ -147,7 +134,7 @@
 		httpRespStr += string(b)
 	}
 
-	if httpRespStr != "" && !strings.HasSuffix(httpRespStr, DoubleCRLF) {
+	if httpRespStr != "" && !strings.HasSuffix(httpRespStr, DoubleCRLF) { // if the HTTP Response message block doesn't end with a \r\n\r\n, then going to add one by force for better calculation of byte offsets
 		httpRespStr += DoubleCRLF
 	}
 
